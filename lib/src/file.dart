--- conflicted
+++ resolved
@@ -60,21 +60,15 @@
     var file = _fileOf(entitySupport.name);
     return Stream.fromFuture(file.exists().then((exists) {
       if (exists) {
-<<<<<<< HEAD
         return file
             .openRead()
             .cast<List<int>>()
             .transform(utf8.decoder)
             .transform(const LineSplitter())
             .map((line) {
-          if (line.startsWith("{"))
-            return Conversion.convert(_BoxJson(line)).to(reflection.rawType);
-=======
-        return file.openRead().transform(utf8.decoder).transform(const LineSplitter()).map((line) {
-          if (line.startsWith('{')) {
+          if (line.startsWith("{")) {
             return entitySupport.deserialize(jsonDecode(line));
           }
->>>>>>> 31ecc0e9
           return null;
         }).where((item) => item != null);
       }
