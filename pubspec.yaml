name: box
homepage: https://github.com/stijnvanbael/box
version: 0.3.0
description: A fluent Dart persistence API inspired by SQL that supports PostgreSQL, MongoDB, simple file and in-memory storage.
environment:
  sdk: ">=2.2.2 <3.0.0"
dependencies:
  io: ^0.3.3
  meta: ^1.1.8
  collection: ^1.14.11
  inflection2: ^0.4.2
  recase: ^3.0.0
  mongo_dart: ^0.4.3
  postgres: ^2.1.1
  http: ^0.12.1
  googleapis_auth: ^0.2.11

dev_dependencies:
  test: ^1.6.0
<<<<<<< HEAD
  build_runner: ^1.10.4
  box_generator: #0.3.0
    path: ../box_generator
=======
  build_runner: ^1.10.0
  box_generator: ^0.3.0
>>>>>>> 0ff31cf7
<|MERGE_RESOLUTION|>--- conflicted
+++ resolved
@@ -17,11 +17,5 @@
 
 dev_dependencies:
   test: ^1.6.0
-<<<<<<< HEAD
   build_runner: ^1.10.4
-  box_generator: #0.3.0
-    path: ../box_generator
-=======
-  build_runner: ^1.10.0
-  box_generator: ^0.3.0
->>>>>>> 0ff31cf7
+  box_generator: ^0.3.0