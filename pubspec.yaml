name: box
homepage: https://github.com/stijnvanbael/box
<<<<<<< HEAD
version: 0.1.1+1
=======
version: 0.2.5
>>>>>>> 31ecc0e9
description: A fluent Dart persistence API inspired by SQL
environment:
  sdk: ">=2.3.0 <3.0.0"
dependencies:
  io: ^0.3.3
  meta: ^1.1.8
  collection: ^1.14.11
  mongo_dart: ^0.4.0
  inflection2: ^0.4.2
  googleapis_auth: ^0.2.11
  http: ^0.12.1
dev_dependencies:
  test: ^1.6.0
  build_runner: ^1.10.0
  box_generator:
    path: ../box_generator<|MERGE_RESOLUTION|>--- conflicted
+++ resolved
@@ -1,10 +1,6 @@
 name: box
 homepage: https://github.com/stijnvanbael/box
-<<<<<<< HEAD
-version: 0.1.1+1
-=======
-version: 0.2.5
->>>>>>> 31ecc0e9
+version: 0.2.5+1
 description: A fluent Dart persistence API inspired by SQL
 environment:
   sdk: ">=2.3.0 <3.0.0"
